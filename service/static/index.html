<!DOCTYPE html>
<html lang="en">
<head>
  <meta charset="UTF-8" />
  <title>Wishlist Manager</title>
  <meta name="viewport" content="width=device-width, initial-scale=1" />
  <link href="https://cdn.jsdelivr.net/npm/bootstrap@5.3.2/dist/css/bootstrap.min.css" rel="stylesheet" />
  <link href="https://cdn.jsdelivr.net/npm/bootstrap-icons@1.10.5/font/bootstrap-icons.css" rel="stylesheet">
  <link rel="stylesheet" href="static/css/styles.css">
</head>
<body>
  <div id="flash_message" class="container mt-3"></div>
  <div class="container py-5">

    <!-- Wishlist Card -->
    <div class="card shadow-lg mb-5">
      <div class="card-header bg-primary text-white">
        <h4 class="mb-0">Manage Wishlist</h4>
      </div>
      <div class="card-body">
        <form class="row g-3">
          <div class="col-md-4">
            <label for="id" class="form-label">Wishlist ID</label>
            <input type="text" class="form-control" id="wishlist_id" placeholder="Wishlist ID">
          </div>
          <div class="col-md-4">
            <label for="name" class="form-label">Name</label>
            <input type="text" class="form-control" id="wishlist_name" placeholder="Birthday List" />
          </div>
          <div class="col-md-4">
            <label for="user_id" class="form-label">User ID</label>
            <input type="text" class="form-control" id="wishlist_user_id" placeholder="e.g. user123" />
          </div>

          <div class="col-12 d-flex flex-wrap gap-2 justify-content-end mt-3">
            <button type="button" class="btn btn-success" id="create_wishlist-btn">Create Wishlist</button>
            <button type="button" class="btn btn-info text-white" id="retrieve_wishlist-btn">Retrieve Wishlist</button>
            <button type="button" class="btn btn-warning" id="update_wishlist-btn">Update Wishlist</button>
            <button type="button" class="btn btn-danger" id="delete_wishlist-btn">Delete Wishlist</button>
            <button type="button" class="btn btn-secondary" id="list_wishlists-btn">List Wishlists</button>
            <button type="button" class="btn btn-primary" id="search_wishlist-btn">Search Wishlist</button>
            <button type="button" class="btn btn-light" id="clear_wishlist-btn">Clear Wishlist</button>
          </div>
        </form>
      </div>
    </div>

<!-- Product Card -->
<div class="card shadow-lg mb-5">
  <div class="card-header bg-secondary text-white d-flex justify-content-between align-items-center">
    <h4 class="mb-0">Manage Products</h4>
    <select id="select_wishlist_dropdown" class="form-select w-auto bg-light">
      <option selected disabled>Select Wishlist</option>
    </select>
  </div>
  <div class="card-body">

    <div class="row mb-3">
      <div class="col-md-3">
        <label for="filter_product_name" class="form-label">Filter by Name</label>
        <input type="text" class="form-control" id="filter_product_name" placeholder="e.g. Laptop">
      </div>
      <div class="col-md-2">
        <label for="min_price" class="form-label">Min Price</label>
        <input type="number" class="form-control" id="product_min_price" placeholder="e.g. 10.00" min="0" />
      </div>
      <div class="col-md-2">
        <label for="max_price" class="form-label">Max Price</label>
        <input type="number" class="form-control" id="product_max_price" placeholder="e.g. 100.00" min="0" />
      </div>
      <div class="col-md-2 d-flex align-items-end">
        <button type="button" class="btn btn-outline-primary w-100" id="filter_product-btn">Filter</button>
      </div>
      <div class="col-md-2 d-flex align-items-end">
        <button type="button" class="btn btn-outline-secondary w-100" id="clear-filter-btn">Clear Filter</button>
      </div>
    </div>

    <form class="row g-3">
      <div class="col-md-3">
        <label for="id" class="form-label">Product ID</label>
        <input type="text" class="form-control" id="product_id" placeholder="Product ID">
      </div>
      <div class="col-md-3">
        <label for="name" class="form-label">Name</label>
        <input type="text" class="form-control" id="product_name" placeholder="Product name" />
      </div>
      <div class="col-md-3">
        <label for="price" class="form-label">Price</label>
        <input type="number" class="form-control" id="product_price" placeholder="99.99" />
      </div>
      <div class="col-md-3">
        <label for="quantity" class="form-label">Quantity</label>
        <input type="number" class="form-control" id="product_quantity" value="1" min="1" />
      </div>
      <div class="col-12">
        <label for="description" class="form-label">Description</label>
        <textarea class="form-control" id="product_description" placeholder="Product details"></textarea>
      </div>
      <div class="col-12">
        <label for="note" class="form-label">Note</label>
        <input type="text" class="form-control" id="product_note" placeholder="Special notes..." />
      </div>
      <div class="col-12 d-flex gap-4">
        <div class="form-check">
          <input class="form-check-input" type="checkbox" id="is_gift" />
          <label class="form-check-label" for="product_is_gift">Is Gift</label>
        </div>
        <div class="form-check">
          <input class="form-check-input" type="checkbox" id="purchased" />
          <label class="form-check-label" for="product_purchased">Purchased</label>
        </div>
      </div>
      <div class="col-12 d-flex flex-wrap gap-2 justify-content-end mt-3">
        <button type="button" class="btn btn-success" id="create_product-btn">Create Product</button>
        <button type="button" class="btn btn-info text-white" id="retrieve_product-btn">Retrieve Product</button>
        <button type="button" class="btn btn-warning" id="update_product-btn">Update Product</button>
        <button type="button" class="btn btn-danger" id="delete-product-btn">Delete</button>
        <button type="button" class="btn btn-secondary" id="list_products-btn">List Products</button>
        <button type="button" class="btn btn-primary" id="search_product-btn">Search Product</button>
        <button type="button" class="btn btn-light" id="clear_product-btn">Clear Product</button>
      </div>
    </form>
  </div>
</div>


    <!-- Wishlist Results Table -->
    <div class="card mt-5 shadow">
      <div class="card-header bg-light">
        <h5 class="mb-0">Wishlist Results</h5>
      </div>
      <div class="card-body table-responsive">
        <table class="table table-bordered table-hover" id="wishlist-results-table">
          <thead class="table-light">
            <tr>
              <th>ID</th>
              <th>Name</th>
              <th>User ID</th>
              <th>Number of Products</th>
            </tr>
          </thead>
          <tbody id="wishlist-results-body"></tbody>
        </table>
      </div>
    </div>

    <!-- Product Results Table -->
    <div class="card mt-4 shadow">
      <div class="card-header bg-light">
        <h5 class="mb-0">Product Results</h5>
      </div>
      <div class="card-body table-responsive">
        <table class="table table-bordered table-hover" id="product-results-table">
          <thead class="table-light">
            <tr>
              <th>ID</th>
              <th>Wishlist ID</th>
              <th>Name</th>
              <th>Price</th>
              <th>Quantity</th>
              <th>Gift</th>
              <th>Purchased</th>
              <th>Description</th>
              <th>Note</th>
            </tr>
          </thead>
          <tbody id="product-results-body"></tbody>
        </table>
      </div>
    </div>
<<<<<<< HEAD
    <div class="card mt-4 shadow-sm border-0 rounded-4">
      <div class="card-body d-flex align-items-center">
        <i class="bi bi-book-half fs-4 text-primary me-3"></i>
        <div>
          <h5 class="card-title mb-1">API Documentation</h5>
          <p class="card-text text-muted mb-2">Explore the Swagger UI for full REST API details.</p>
          <a href="/apidocs" class="btn btn-primary btn-sm" target="_blank">
            <i class="bi bi-box-arrow-up-right me-1"></i> Open Swagger Docs
          </a>
        </div>
      </div>
    </div>
=======
    <p>API Documentation is <a href='/apidocs'>here</a></p>
>>>>>>> c89074ed
  </div>
  <script type="text/javascript" src = "static/js/jquery-3.6.0.min.js"></script>
  <script src="https://cdn.jsdelivr.net/npm/bootstrap@5.3.2/dist/js/bootstrap.bundle.min.js"></script>
   <!-- YOUR REST API -->
   <script type="text/javascript" src="static/js/rest_api.js"></script>
</body>
</html><|MERGE_RESOLUTION|>--- conflicted
+++ resolved
@@ -169,7 +169,6 @@
         </table>
       </div>
     </div>
-<<<<<<< HEAD
     <div class="card mt-4 shadow-sm border-0 rounded-4">
       <div class="card-body d-flex align-items-center">
         <i class="bi bi-book-half fs-4 text-primary me-3"></i>
@@ -182,9 +181,6 @@
         </div>
       </div>
     </div>
-=======
-    <p>API Documentation is <a href='/apidocs'>here</a></p>
->>>>>>> c89074ed
   </div>
   <script type="text/javascript" src = "static/js/jquery-3.6.0.min.js"></script>
   <script src="https://cdn.jsdelivr.net/npm/bootstrap@5.3.2/dist/js/bootstrap.bundle.min.js"></script>
