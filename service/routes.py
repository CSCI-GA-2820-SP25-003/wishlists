######################################################################
# Copyright 2016, 2024 John J. Rofrano. All Rights Reserved.
#
# Licensed under the Apache License, Version 2.0 (the "License");
# you may not use this file except in compliance with the License.
# You may obtain a copy of the License at
#
# https://www.apache.org/licenses/LICENSE-2.0
#
# Unless required by applicable law or agreed to in writing, software
# distributed under the License is distributed on an "AS IS" BASIS,
# WITHOUT WARRANTIES OR CONDITIONS OF ANY KIND, either express or implied.
# See the License for the specific language governing permissions and
# limitations under the License.
######################################################################

"""
Wishlist Service

This service implements a REST API that allows you to Create, Read, Update
and Delete Wishlist
"""

from flask import jsonify, request, url_for, abort
from flask import current_app as app  # Import Flask application
from service.models import Wishlist, Product
from service.common import status  # HTTP Status Codes


######################################################################
# GET HEALTH CHECK
######################################################################
@app.route("/health")
def health_check():
    """Let them know our heart is still beating"""
    return jsonify(status=200, message="Healthy"), status.HTTP_200_OK


######################################################################
# GET INDEX
######################################################################


@app.route("/")
def index():
    """Root URL response"""
    return (
        jsonify(
            name="Wishlist REST API Service",
            version="1.0",
            paths=url_for("list_wishlists", _external=True),
        ),
        status.HTTP_200_OK,
    )


######################################################################
#  R E S T   A P I   E N D P O I N T S
######################################################################


######################################################################
# CREATE A NEW WISHLIST
######################################################################
@app.route("/wishlists", methods=["POST"])
def create_wishlists():
    """
    Creates a Wishlist
    This endpoint will create a Wishlist based the data in the body that is posted
    """
    app.logger.info("Request to create a Wishlist")
    check_content_type("application/json")

    # Create the wishlist
    wishlist = Wishlist()
    wishlist.deserialize(request.get_json())
    wishlist.create()

    # Create a message to return
    message = wishlist.serialize()
    # Completed
    location_url = url_for("get_wishlists", wishlist_id=wishlist.id, _external=True)

    return jsonify(message), status.HTTP_201_CREATED, {"Location": location_url}


######################################################################
# RETRIEVE AN ACCOUNT
######################################################################


@app.route("/wishlists/<int:wishlist_id>", methods=["GET"])
def get_wishlists(wishlist_id):
    """
    Retrieve a single Wishlist

    This endpoint will return an Wishlist based on it's id
    """
    app.logger.info("Request for Wishlist with id: %s", wishlist_id)

    # See if the wishlist exists and abort if it doesn't
    wishlist = Wishlist.find(wishlist_id)
    if not wishlist:
        abort(
            status.HTTP_404_NOT_FOUND,
            f"Wishlist with id '{wishlist_id}' could not be found.",
        )

    return jsonify(wishlist.serialize()), status.HTTP_200_OK


######################################################################
# LIST ALL WISHLISTS
######################################################################


@app.route("/wishlists", methods=["GET"])
def list_wishlists():
    """
    Returns paginated Wishlists with optional name filtering

    Query Parameters:
    - name: Filter wishlists by name
    - page: Page number for pagination (default: 1)
    - limit: Number of items per page (default: 10)
    """
    app.logger.info("Request for Wishlists list")

    # Extract filter and pagination parameters
    name = request.args.get("name")
    page = request.args.get("page", 1, type=int)
    limit = request.args.get("limit", 10, type=int)

    # Validate and normalize page and limit
    page = max(1, page)
    limit = max(1, limit)

    # Base query with name filtering
    if name:
        query = Wishlist.query.filter(Wishlist.name == name)
    else:
        query = Wishlist.query

    # Use SQLAlchemy's pagination method
    paginated_query = query.paginate(page=page, per_page=limit, error_out=False)

    # Serialize results
    results = [wishlist.serialize() for wishlist in paginated_query.items]

    # Return response with paginated results
    return jsonify(results), status.HTTP_200_OK


######################################################################
# UPDATE AN EXISTING WISHLIST
######################################################################


@app.route("/wishlists/<int:wishlist_id>", methods=["PUT"])
def update_wishlists(wishlist_id):
    """
    Update a Wishlist

    This endpoint will update a Wishlist based the body that is posted
    """
    app.logger.info("Request to Update a wishlist with id [%s]", wishlist_id)
    check_content_type("application/json")

    # Attempt to find the Wishlist and abort if not found
    wishlist = Wishlist.find(wishlist_id)
    if not wishlist:
        abort(
            status.HTTP_404_NOT_FOUND,
            f"Wishlist with id '{wishlist_id}' was not found.",
        )

    # Update the Wishlist with the new data
    data = request.get_json()
    app.logger.info("Processing: %s", data)
    wishlist.deserialize(data)

    # Save the updates to the database
    wishlist.update()

    app.logger.info("Wishlist with ID: %d updated.", wishlist.id)
    return jsonify(wishlist.serialize()), status.HTTP_200_OK


# ---------------------------------------------------------------------
#                P R O D U C T  M E T H O D S
# ---------------------------------------------------------------------


######################################################################
# LIST PRODUCTS
######################################################################
@app.route("/wishlists/<int:wishlist_id>/products", methods=["GET"])
def list_products(wishlist_id):
<<<<<<< HEAD
    """Returns all of the Products for a Wishlist, optionally filtered by product_name, min_price, and max_price"""
    app.logger.info("Request for all Products for Wishlist with id: %s", wishlist_id)
=======
    """Returns all of the Products for a Wishlist, optionally filtered by product_name"""
    app.logger.info("Request for all Products for Wishlist with id: %s", wishlist_id)

>>>>>>> 9d7afe20
    wishlist = Wishlist.find(wishlist_id)
    if not wishlist:
        abort(
            status.HTTP_404_NOT_FOUND,
            f"Wishlist with id '{wishlist_id}' could not be found.",
        )
<<<<<<< HEAD
    # Get filter parameters
    product_name = request.args.get("product_name", "").strip().lower()
    min_price = request.args.get("min_price")
    max_price = request.args.get("max_price")
    # Validate price parameters if provided
    if min_price:
        try:
            min_price = float(min_price)
        except ValueError:
            abort(
                status.HTTP_400_BAD_REQUEST,
                "Invalid min_price parameter. Must be a valid number."
            )
    if max_price:
        try:
            max_price = float(max_price)
        except ValueError:
            abort(
                status.HTTP_400_BAD_REQUEST,
                "Invalid max_price parameter. Must be a valid number."
            )
    # Apply filters
    products = wishlist.products
    # Filter by name if provided
    if product_name:
        products = [p for p in products if product_name in p.name.lower()]
    # Filter by min price if provided
    if min_price is not None:
        products = [p for p in products if p.price >= min_price]
    # Filter by max price if provided
    if max_price is not None:
        products = [p for p in products if p.price <= max_price]
    # Return results
    results = [product.serialize() for product in products]
=======

    product_name = request.args.get("product_name", "").strip().lower()

    if product_name:
        results = [
            product.serialize()
            for product in wishlist.products
            if product_name in product.name.lower()
        ]
    else:
        results = [product.serialize() for product in wishlist.products]

>>>>>>> 9d7afe20
    return jsonify(results), status.HTTP_200_OK


######################################################################
# ADD A PRODUCT TO A WISHLIST
######################################################################


@app.route("/wishlists/<int:wishlist_id>/products", methods=["POST"])
def create_products(wishlist_id):
    """
    Create an Product on a Wishlist

    This endpoint will add a product to a wishlist
    """
    app.logger.info("Request to create a Product for Wishlist with id: %s", wishlist_id)
    check_content_type("application/json")

    # See if the wishlist exists and abort if it doesn't
    wishlist = Wishlist.find(wishlist_id)
    if not wishlist:
        abort(
            status.HTTP_404_NOT_FOUND,
            f"Wishlist with id '{wishlist_id}' could not be found.",
        )

    # Create a product from the json data
    product = Product()
    product.deserialize(request.get_json())

    # Append the product to the wishlist
    wishlist.products.append(product)
    wishlist.update()

    # Prepare a message to return
    message = product.serialize()

    # Send the location to GET the new item
    location_url = url_for(
        "get_products", wishlist_id=wishlist.id, product_id=product.id, _external=True
    )
    return jsonify(message), status.HTTP_201_CREATED, {"Location": location_url}


######################################################################
# UPDATE A PRODUCT
######################################################################


# @app.route("/wishlists/<wishlist_id>/products/<product_id>", methods=["PATCH", "PUT"])
# def update_product(wishlist_id, product_id):
#     """
#     Update a product in a wishlist

#     This RESTful endpoint updates a product with the fields provided.
#     Supports both PATCH (partial update) and PUT (full update).
#     """

#     app.logger.info(
#         "Request to update Product %s in Wishlist %s", product_id, wishlist_id
#     )
#     check_content_type("application/json")

#     # Find product and verify it exists
#     product = Product.find(product_id)
#     if not product:
#         abort(
#             status.HTTP_404_NOT_FOUND, f"Product with id '{product_id}' was not found."
#         )

#     # Verify product belongs to wishlist (convert to strings for comparison)
#     if str(product.wishlist_id) != str(wishlist_id):
#         return (
#             jsonify(
#                 status=status.HTTP_403_FORBIDDEN,
#                 error="Forbidden",
#                 message="Product does not belong to the specified wishlist.",
#             ),
#             status.HTTP_403_FORBIDDEN,
#         )

#     # Get and validate request data
#     data = request.get_json()
#     if not data:
#         abort(
#             status.HTTP_400_BAD_REQUEST,
#             "Request must contain at least one valid field to update",
#         )

#     if request.method == "PATCH":
#         # PATCH: Update only specific allowed fields
#         allowed_fields = {"note", "is_gift", "quantity"}

#         # Check if any allowed fields are in the request
#         if not any(field in data for field in allowed_fields):
#             abort(
#                 status.HTTP_400_BAD_REQUEST,
#                 "PATCH request must include note, is_gift, or quantity fields",
#             )

#         # Update only provided fields
#         for field in allowed_fields:
#             if field in data:
#                 setattr(product, field, data[field])

#         # Handle quantity update
#         if "quantity" in data:
#             return update_product_quantity(product, data)

#     else:  # PUT: Full update
#         # Validate required fields
#         required_fields = ["name", "price", "description"]
#         missing = [f for f in required_fields if f not in data]
#         if missing:
#             abort(
#                 status.HTTP_400_BAD_REQUEST,
#                 f"Missing required fields: {', '.join(missing)}",
#             )

#         # Update required fields
#         product.name = data["name"]
#         product.price = data["price"]
#         product.description = data["description"]

#         # Update optional fields
#         product.note = data.get("note", product.note)
#         product.is_gift = data.get(
#             "is_gift", False if product.is_gift is None else product.is_gift
#         )

#     # Save changes
#     product.update()

#     # # Ensure is_gift is not None in response
#     product_dict = product.serialize()

#     return jsonify(product_dict), status.HTTP_200_OK

@app.route("/wishlists/<wishlist_id>/products/<product_id>", methods=["PATCH", "PUT"])
def update_product(wishlist_id, product_id):
    """
    Update a product in a wishlist

    This RESTful endpoint updates a product with the fields provided.
    Supports both PATCH (partial update) and PUT (full update).
    """

    app.logger.info(
        "Request to update Product %s in Wishlist %s", product_id, wishlist_id
    )
    check_content_type("application/json")

    # Find product and verify it exists
    product = Product.find(product_id)
    if not product:
        abort(
            status.HTTP_404_NOT_FOUND, f"Product with id '{product_id}' was not found."
        )

    # Verify product belongs to wishlist (convert to strings for comparison)
    if str(product.wishlist_id) != str(wishlist_id):
        return (
            jsonify(
                status=status.HTTP_403_FORBIDDEN,
                error="Forbidden",
                message="Product does not belong to the specified wishlist.",
            ),
            status.HTTP_403_FORBIDDEN,
        )

    # Get and validate request data
    data = request.get_json()
    if not data:
        abort(
            status.HTTP_400_BAD_REQUEST,
            "Request must contain at least one valid field to update",
        )

    if request.method == "PATCH":
        # PATCH: Update only specific allowed fields
        allowed_fields = {"note", "is_gift", "quantity", "purchased"}

        # Check if any allowed fields are in the request
        if not any(field in data for field in allowed_fields):
            abort(
                status.HTTP_400_BAD_REQUEST,
                "PATCH request must include note, is_gift, quantity, or purchased fields",
            )

        # Update only provided fields
        for field in allowed_fields:
            if field in data:
                setattr(product, field, data[field])

        # Handle quantity update
        if "quantity" in data:
            return update_product_quantity(product, data)

    else:  # PUT: Full update
        # Validate required fields
        required_fields = ["name", "price", "description"]
        missing = [f for f in required_fields if f not in data]
        if missing:
            abort(
                status.HTTP_400_BAD_REQUEST,
                f"Missing required fields: {', '.join(missing)}",
            )

        # Update required fields
        product.name = data["name"]
        product.price = data["price"]
        product.description = data["description"]

        # Update optional fields
        product.note = data.get("note", product.note)
        product.is_gift = data.get(
            "is_gift", False if product.is_gift is None else product.is_gift
        )

        # Update purchased status if provided
        product.purchased = data.get("purchased", product.purchased)

    # Save changes
    product.update()

    # Ensure is_gift is not None in response
    product_dict = product.serialize()

    return jsonify(product_dict), status.HTTP_200_OK

######################################################################
# RETRIEVE A PRODUCT FROM WISHLIST
######################################################################


@app.route("/wishlists/<int:wishlist_id>/products/<int:product_id>", methods=["GET"])
def get_products(wishlist_id, product_id):
    """
    Get an Product

    This endpoint returns just an product
    """
    app.logger.info(
        "Request to retrieve Product %s for Wishlist id: %s", (product_id, wishlist_id)
    )

    # See if the product exists and abort if it doesn't
    product = Product.find(product_id)
    if not product:
        abort(
            status.HTTP_404_NOT_FOUND,
            f"Wishlist with id '{product_id}' could not be found.",
        )

    return jsonify(product.serialize()), status.HTTP_200_OK


######################################################################
# DELETE A PRODUCT FROM WISHLIST
######################################################################
@app.route("/wishlists/<int:wishlist_id>/products/<int:product_id>", methods=["DELETE"])
def delete_products(wishlist_id, product_id):
    """
    Delete a Product from a Wishlist

    This endpoint will remove a product entirely from the database.
    """
    app.logger.info(
        "Request to delete Product %s for Wishlist id: %s", product_id, wishlist_id
    )

    # Retrieve the wishlist
    wishlist = Wishlist.find(wishlist_id)
    if not wishlist:
        # If wishlist doesn't exist, consider the operation successful
        # since the product can't exist in a non-existent wishlist
        return "", status.HTTP_204_NO_CONTENT

    # Retrieve the product
    product = Product.find(product_id)
    if not product:
        # If product doesn't exist, consider deletion successful
        return "", status.HTTP_204_NO_CONTENT

    # Ensure the product is part of the wishlist
    if product not in wishlist.products:
        # If product is not in wishlist, consider deletion successful
        return "", status.HTTP_204_NO_CONTENT

    # Delete the product from the database
    product.delete()

    return "", status.HTTP_204_NO_CONTENT


######################################################################
# DELETE A WISHLIST
######################################################################
@app.route("/wishlists/<int:wishlist_id>", methods=["DELETE"])
def delete_wishlists(wishlist_id):
    """
    Delete a Wishlist

    This endpoint will delete a Wishlist based on the id specified in the path
    """
    app.logger.info("Request to delete wishlist with id: %s", wishlist_id)

    # Retrieve the wishlist
    wishlist = Wishlist.find(wishlist_id)
    if wishlist:
        # Delete the wishlist if it exists
        wishlist.delete()

    # Return 204 regardless of whether the wishlist existed
    return "", status.HTTP_204_NO_CONTENT


######################################################################
#  U T I L I T Y   F U N C T I O N S
######################################################################


def check_content_type(content_type):
    """Checks that the media type is correct"""
    if "Content-Type" not in request.headers:
        app.logger.error("No Content-Type specified.")
        abort(
            status.HTTP_415_UNSUPPORTED_MEDIA_TYPE,
            f"Content-Type must be {content_type}",
        )

    if request.headers["Content-Type"] == content_type:
        return

    app.logger.error("Invalid Content-Type: %s", request.headers["Content-Type"])
    abort(
        status.HTTP_415_UNSUPPORTED_MEDIA_TYPE, f"Content-Type must be {content_type}"
    )


def update_product_quantity(product, data):
    """Update a product's quantity in a wishlist"""

    if data["quantity"] == 0:
        return "", status.HTTP_204_NO_CONTENT
    if not isinstance(data["quantity"], int) or data["quantity"] < 0:
        abort(
            status.HTTP_400_BAD_REQUEST,
            "Quantity must be an integer greater than or equal to zero",
        )
    product.quantity = data["quantity"]
    # Save changes
    product.update()

    # # Ensure is_gift is not None in response
    product_dict = product.serialize()

    return jsonify(product_dict), status.HTTP_200_OK<|MERGE_RESOLUTION|>--- conflicted
+++ resolved
@@ -196,25 +196,21 @@
 ######################################################################
 @app.route("/wishlists/<int:wishlist_id>/products", methods=["GET"])
 def list_products(wishlist_id):
-<<<<<<< HEAD
     """Returns all of the Products for a Wishlist, optionally filtered by product_name, min_price, and max_price"""
     app.logger.info("Request for all Products for Wishlist with id: %s", wishlist_id)
-=======
-    """Returns all of the Products for a Wishlist, optionally filtered by product_name"""
-    app.logger.info("Request for all Products for Wishlist with id: %s", wishlist_id)
-
->>>>>>> 9d7afe20
+
     wishlist = Wishlist.find(wishlist_id)
     if not wishlist:
         abort(
             status.HTTP_404_NOT_FOUND,
             f"Wishlist with id '{wishlist_id}' could not be found.",
         )
-<<<<<<< HEAD
+
     # Get filter parameters
     product_name = request.args.get("product_name", "").strip().lower()
     min_price = request.args.get("min_price")
     max_price = request.args.get("max_price")
+
     # Validate price parameters if provided
     if min_price:
         try:
@@ -224,6 +220,7 @@
                 status.HTTP_400_BAD_REQUEST,
                 "Invalid min_price parameter. Must be a valid number."
             )
+
     if max_price:
         try:
             max_price = float(max_price)
@@ -232,33 +229,24 @@
                 status.HTTP_400_BAD_REQUEST,
                 "Invalid max_price parameter. Must be a valid number."
             )
+
     # Apply filters
     products = wishlist.products
+
     # Filter by name if provided
     if product_name:
         products = [p for p in products if product_name in p.name.lower()]
+
     # Filter by min price if provided
     if min_price is not None:
         products = [p for p in products if p.price >= min_price]
+
     # Filter by max price if provided
     if max_price is not None:
         products = [p for p in products if p.price <= max_price]
+
     # Return results
     results = [product.serialize() for product in products]
-=======
-
-    product_name = request.args.get("product_name", "").strip().lower()
-
-    if product_name:
-        results = [
-            product.serialize()
-            for product in wishlist.products
-            if product_name in product.name.lower()
-        ]
-    else:
-        results = [product.serialize() for product in wishlist.products]
-
->>>>>>> 9d7afe20
     return jsonify(results), status.HTTP_200_OK
 
 
@@ -307,95 +295,6 @@
 # UPDATE A PRODUCT
 ######################################################################
 
-
-# @app.route("/wishlists/<wishlist_id>/products/<product_id>", methods=["PATCH", "PUT"])
-# def update_product(wishlist_id, product_id):
-#     """
-#     Update a product in a wishlist
-
-#     This RESTful endpoint updates a product with the fields provided.
-#     Supports both PATCH (partial update) and PUT (full update).
-#     """
-
-#     app.logger.info(
-#         "Request to update Product %s in Wishlist %s", product_id, wishlist_id
-#     )
-#     check_content_type("application/json")
-
-#     # Find product and verify it exists
-#     product = Product.find(product_id)
-#     if not product:
-#         abort(
-#             status.HTTP_404_NOT_FOUND, f"Product with id '{product_id}' was not found."
-#         )
-
-#     # Verify product belongs to wishlist (convert to strings for comparison)
-#     if str(product.wishlist_id) != str(wishlist_id):
-#         return (
-#             jsonify(
-#                 status=status.HTTP_403_FORBIDDEN,
-#                 error="Forbidden",
-#                 message="Product does not belong to the specified wishlist.",
-#             ),
-#             status.HTTP_403_FORBIDDEN,
-#         )
-
-#     # Get and validate request data
-#     data = request.get_json()
-#     if not data:
-#         abort(
-#             status.HTTP_400_BAD_REQUEST,
-#             "Request must contain at least one valid field to update",
-#         )
-
-#     if request.method == "PATCH":
-#         # PATCH: Update only specific allowed fields
-#         allowed_fields = {"note", "is_gift", "quantity"}
-
-#         # Check if any allowed fields are in the request
-#         if not any(field in data for field in allowed_fields):
-#             abort(
-#                 status.HTTP_400_BAD_REQUEST,
-#                 "PATCH request must include note, is_gift, or quantity fields",
-#             )
-
-#         # Update only provided fields
-#         for field in allowed_fields:
-#             if field in data:
-#                 setattr(product, field, data[field])
-
-#         # Handle quantity update
-#         if "quantity" in data:
-#             return update_product_quantity(product, data)
-
-#     else:  # PUT: Full update
-#         # Validate required fields
-#         required_fields = ["name", "price", "description"]
-#         missing = [f for f in required_fields if f not in data]
-#         if missing:
-#             abort(
-#                 status.HTTP_400_BAD_REQUEST,
-#                 f"Missing required fields: {', '.join(missing)}",
-#             )
-
-#         # Update required fields
-#         product.name = data["name"]
-#         product.price = data["price"]
-#         product.description = data["description"]
-
-#         # Update optional fields
-#         product.note = data.get("note", product.note)
-#         product.is_gift = data.get(
-#             "is_gift", False if product.is_gift is None else product.is_gift
-#         )
-
-#     # Save changes
-#     product.update()
-
-#     # # Ensure is_gift is not None in response
-#     product_dict = product.serialize()
-
-#     return jsonify(product_dict), status.HTTP_200_OK
 
 @app.route("/wishlists/<wishlist_id>/products/<product_id>", methods=["PATCH", "PUT"])
 def update_product(wishlist_id, product_id):
